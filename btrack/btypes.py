--- conflicted
+++ resolved
@@ -153,13 +153,8 @@
             for k, _ in PyTrackObject._fields_
             if k not in ("features", "n_features")
         }
-<<<<<<< HEAD
         node |= self.properties
         return node
-=======
-        stats.update(self.properties)
-        return stats
->>>>>>> 9af86fc6
 
     @staticmethod
     def from_dict(properties: Dict[str, Any]) -> PyTrackObject:
