#!/usr/bin/env python
# -------------------------------------------------------------------------------
# Name:     BayesianTracker
# Purpose:  A multi object tracking library, specifically used to reconstruct
#           tracks in crowded fields. Here we use a probabilistic network of
#           information to perform the trajectory linking. This method uses
#           positional and visual information for track linking.
#
# Authors:  Alan R. Lowe (arl) a.lowe@ucl.ac.uk
#
# License:  See LICENSE.md
#
# Created:  14/08/2014
# -------------------------------------------------------------------------------


__author__ = "Alan R. Lowe"
__email__ = "code@arlowe.co.uk"

import csv
import json
import logging
import os
import re
from functools import wraps
from typing import TYPE_CHECKING, Optional

import h5py
import numpy as np

# import core
from . import btypes, constants

if TYPE_CHECKING:
    from .core import BayesianTracker

# get the logger instance
logger = logging.getLogger("worker_process")


<<<<<<< HEAD
=======
# Choose a subset of classes/functions to document in public facing API
__all__ = ["import_CSV"]


class _PyTrackObjectFactory:
    def __init__(self):
        raise DeprecationWarning("_PyTrackObjectFactory has been deprecated.")


>>>>>>> b8475ff6
def localizations_to_objects(localizations):
    """Take a numpy array or pandas dataframe and convert to PyTrackObjects.

    Parameters
    ----------
    localizations : list[PyTrackObject], np.ndarray, pandas.DataFrame
        A list or array of localizations.

    Returns
    -------
    objects : list[PyTrackObject]
        A list of PyTrackObject objects that represent the localizations.
    """

    logger.info(f"Objects are of type: {type(localizations)}")

    if isinstance(localizations, list):
        if all(
            [isinstance(loc, btypes.PyTrackObject) for loc in localizations]
        ):
            # if these are already PyTrackObjects just silently return
            return localizations

    # do we have a numpy array or pandas dataframe?
    if isinstance(localizations, np.ndarray):
        return objects_from_array(localizations)
    else:
        try:
            objects_dict = {
                c: np.asarray(localizations[c]) for c in localizations
            }
        except ValueError:
            logger.error(f"Unknown localization type: {type(localizations)}")
            raise TypeError(
                f"Unknown localization type: {type(localizations)}"
            )

    # how many objects are there
    n_objects = objects_dict["t"].shape[0]
    objects_dict["ID"] = np.arange(n_objects)

    return objects_from_dict(objects_dict)


def objects_from_dict(objects_dict: dict):
    """Construct PyTrackObjects from a dictionary"""
    # now that we have the object dictionary, convert this to objects
    objects = []
    n_objects = int(objects_dict["t"].shape[0])

    assert all([v.shape[0] == n_objects for k, v in objects_dict.items()])

    for i in range(n_objects):
        data = {k: v[i] for k, v in objects_dict.items()}
        obj = btypes.PyTrackObject.from_dict(data)
        objects.append(obj)
    return objects


def objects_from_array(
    objects_arr: np.ndarray, default_keys=constants.DEFAULT_OBJECT_KEYS
):
    """Construct PyTrackObjects from a numpy array."""
    assert objects_arr.ndim == 2

    n_features = objects_arr.shape[1]
    assert n_features >= 3

    n_objects = objects_arr.shape[0]

    keys = default_keys[:n_features]
    objects_dict = {keys[i]: objects_arr[:, i] for i in range(n_features)}
    objects_dict["ID"] = np.arange(n_objects)
    return objects_from_dict(objects_dict)


def import_JSON(filename: str):
    """Generic JSON importer for localisations from other software."""
    with open(filename, "r") as json_file:
        data = json.load(json_file)
    objects = []

    for i, _obj in enumerate(data.values()):
        _obj.update({"ID": i})
        obj = btypes.PyTrackObject.from_dict(_obj)
        objects.append(obj)

    return objects


def import_CSV(filename: str):
    """Import localizations from a CSV file.

    Notes
    -----
    CSV file should have one of the following formats:

    - t, x, y
    - t, x, y, label
    - t, x, y, z
    - t, x, y, z, label
    """

    objects = []
    with open(filename, "r") as csv_file:
        csvreader = csv.DictReader(csv_file, delimiter=",", quotechar="|")
        for i, row in enumerate(csvreader):
            data = {k: float(v) for k, v in row.items()}
            data.update({"ID": i})
            obj = btypes.PyTrackObject.from_dict(data)
            objects.append(obj)
    return objects


def export_delegator(
    filename: os.PathLike,
    tracker: "BayesianTracker",
    obj_type: Optional[str] = None,
    filter_by: Optional[str] = None,
) -> None:
    """Export data from the tracker using the appropriate exporter.

    Parameters
    ----------
    filename : str
        The filename to export the data. The extension (e.g. .h5) is used
        to select the correct export function.
    tracker : BayesianTracker
        An instance of the tracker.
    obj_type : str, optional
        The object type to export the data. Usually `obj_type_1`
    filter_by : str, optional
        A string that represents how the data has been filtered prior to
        tracking, e.g. using the object property `area>100`

    Notes
    -----
    This uses the appropriate exporter dependent on the given file extension.
    """
    export_dir, export_fn = os.path.split(filename)
    _, ext = os.path.splitext(filename)

    if ext == ".json":
        raise DeprecationWarning("JSON export is deprecated")
    elif ext == ".mat":
        raise DeprecationWarning("MATLAB export is deprecated")
    elif ext == ".csv":
        export_CSV(filename, tracker.tracks, obj_type=obj_type)
    elif ext in (".hdf", ".hdf5", ".h5"):
        _export_HDF(filename, tracker, obj_type=obj_type, filter_by=filter_by)
    else:
        logger.error(f"Export file format {ext} not recognized.")


def check_track_type(tracks):
    return all([isinstance(t, btypes.Tracklet) for t in tracks])


def export_CSV(
    filename: str,
    tracks: list,
    properties: list = constants.DEFAULT_EXPORT_PROPERTIES,
    obj_type=None,
):
    """Export the track data as a simple CSV file.

    Parameters
    ----------
    filename : str
        The filename of the file to be exported.
    tracks : list[Tracklet]
        A list of Tracklet objects to be exported.
    properties : list, default = constants.DEFAULT_EXPORT_PROPERTIES
        A list of tracklet properties to be exported.
    obj_type : str, optional
        A string describing the object type, e.g. `obj_type_1`.

    """

    if not tracks:
        logger.error(f"No tracks found when exporting to: {filename}")
        return

    if not check_track_type(tracks):
        logger.error("Tracks of incorrect type")

    logger.info(f"Writing out CSV files to: {filename}")
    export_track = np.vstack([t.to_array(properties) for t in tracks])

    with open(filename, "w", newline="") as csv_file:
        csvwriter = csv.writer(csv_file, delimiter=" ")
        csvwriter.writerow(properties)
        for i in range(export_track.shape[0]):
            csvwriter.writerow(export_track[i, :].tolist())


def export_LBEP(filename: str, tracks: list):
    """Export the LBEP table as a text file."""
    if not tracks:
        logger.error(f"No tracks found when exporting to: {filename}")
        return

    if not check_track_type(tracks):
        logger.error("Tracks of incorrect type")

    tracks.sort(key=lambda t: t.ID)
    if not filename.endswith(".txt"):
        filename += ".txt"
    with open(filename, "w") as lbep_file:
        logger.info(f"Writing LBEP file: {filename}...")
        for track in tracks:
            lbep = f"{track.ID} {track.t[0]} {track.t[-1]} {track.parent}"
            lbep_file.write(f"{lbep}\n")


def _export_HDF(filename: str, tracker, obj_type=None, filter_by: str = None):
    """Export to HDF."""

    filename_noext, ext = os.path.splitext(filename)
    if not ext == ".h5":
        filename = filename_noext + ".h5"
        logger.warning(f"Changing HDF filename to {filename}")

    with HDF5FileHandler(filename, read_write="a", obj_type=obj_type) as hdf:
        # if there are no objects, write them out
        if f"objects/{obj_type}" not in hdf._hdf:
            hdf.write_objects(tracker)
        # write the tracks
        hdf.write_tracks(tracker, f_expr=filter_by)


def h5check_property_exists(property):
    """Wrapper for hdf handler to make sure a property exists."""

    def func(fn):
        @wraps(fn)
        def wrapped_handler_property(*args, **kwargs):
            self = args[0]
            assert isinstance(self, HDF5FileHandler)
            if property not in self._hdf:
                logger.error(
                    f"{property.capitalize()} not found in {self.filename}"
                )
                return None
            return fn(*args, **kwargs)

        return wrapped_handler_property

    return func


class HDF5FileHandler:
    """Generic HDF5 file hander for reading and writing datasets. This is
    inter-operable between segmentation, tracking and analysis code.

    Parameters
    ----------
    filename : str
        The filename of the hdf5 file to be used.
    read_write : str
        A read/write mode for the file, e.g. `w`, `r`, `a` etc.
    obj_type : str
        The name of the object type. Defaults to `obj_type_1`.

    Attributes
    ----------
    segmentation : np.ndarray
        A numpy array representing the segmentation data. TZYX
    objects : list [PyTrackObject]
        A list of PyTrackObjects localised from the segmentation data.
    filtered_objects  : np.ndarray
        Similar to objects, but filtered by property.
    tracks : list [Tracklet]
        A list of Tracklet objects.
    lbep : np.ndarray
        The LBEP table representing the track graph.

    Notes
    -----
    ```
    Basic format of the HDF file is:
        segmentation/
            images          - (J x (d) x h x w) uint16 segmentation
        objects/
            obj_type_1/
                coords      - (I x 5) [t, x, y, z, object_type]
                labels      - (I x D) [label, (softmax scores ...)]
                map         - (J x 2) [start_index, end_index] -> coords array
                properties/
                    area  - (I x 1) first named property (e.g. `area`)
                    ...
            ...
        tracks/
            obj_type_1/
                tracks      - (I x 1) [index into coords]
                dummies     - similar to coords, but for dummy objects
                map         - (K x 2) [start_index, end_index] -> tracks array
                LBEPRG      - (K x 6) [L, B, E, P, R, G]
                fates       - (K x n) [fate_from_tracker, ...future_expansion]
            ...

    Where:
        I - number of objects
        J - number of frames
        K - number of tracks
    ```

    LBEPR is a modification of the LBEP format to also include the root node
    of the tree.


    Examples
    --------
    >>> with HDF5FileHandler('file.h5', 'r') as handler:
    >>>    objects = handler.objects

    Added generic filtering to object retrieval, e.g.
    >>> obj = handler.filtered_objects('flag==1')
    >>> obj = handler.filtered_objects('area>100')
    """

    def __init__(
        self,
        filename: str,
        read_write: str = "r",
        obj_type: str = "obj_type_1",
    ):

        self._f_expr = None  # DO NOT USE
        self._object_type = None
        self.object_type = obj_type

        self.filename = filename
        logger.info(f"Opening HDF file: {self.filename}...")
        self._hdf = h5py.File(filename, read_write)
        self._states = list(constants.States)

    @property
    def object_types(self):
        return list(self._hdf["objects"].keys())

    def __enter__(self):
        return self

    def __exit__(self, exc_type, exc_value, traceback):
        self.close()

    def close(self):
        if not self._hdf:
            return
        logger.info(f"Closing HDF file: {self.filename}")
        self._hdf.close()

    @property
    def object_type(self) -> str:
        return self._object_type

    @object_type.setter
    def object_type(self, obj_type: str):
        if not obj_type.startswith("obj_type_"):
            raise ValueError("Object type must start with ``obj_type_``")
        self._object_type = obj_type

    @property
    @h5check_property_exists("segmentation")
    def segmentation(self):
        segmentation = self._hdf["segmentation"]["images"][:].astype(np.uint16)
        logger.info(f"Loading segmentation {segmentation.shape}")
        return segmentation

    def write_segmentation(self, segmentation: np.ndarray):
        """Write out the segmentation to an HDF file.

        Parameters
        ----------
        segmentation : np.ndarray
            A numpy array representing the segmentation data. T(Z)YX, uint16
        """
        # write the segmentation out
        grp = self._hdf.create_group("segmentation")
        grp.create_dataset(
            "images",
            data=segmentation,
            dtype="uint16",
            compression="gzip",
            compression_opts=7,
        )

    @property
    def objects(self):
        """Return the objects in the file."""
        return self.filtered_objects()

    @h5check_property_exists("objects")
    def filtered_objects(self, f_expr=None):
        """A filtered list of objects based on metadata. f_expr should be of the
        format `flag==1`."""

        if self.object_type not in self.object_types:
            raise ValueError(f"Object type {self.object_type} not recognized")

        grp = self._hdf["objects"][self.object_type]

        # read the whole dataset into memory
        txyz = grp["coords"][:]
        if "labels" not in grp:
            logger.warning("Labels missing from objects in HDF file")
            labels = np.zeros((txyz.shape[0], 6))
        else:
            labels = self._hdf["objects"][self.object_type]["labels"][:]

        # get properties if we have them (note, this assumes that the same
        # properties exist for each object)
        properties = {}
        if "properties" in grp:
            properties = {
                k: grp["properties"][k][:] for k in grp["properties"]
            }
            assert all([len(p) == len(txyz) for p in properties.values()])

        # note that this doesn't do much error checking at the moment
        # TODO(arl): this should now reference the `properties`
        if f_expr is not None:
            assert isinstance(f_expr, str)
            pattern = r"(?P<name>\w+)(?P<op>[\>\<\=]+)(?P<cmp>[0-9]+)"
            m = re.match(pattern, f_expr)

            if m is None:
                raise ValueError(f"Cannot filter objects by {f_expr}")

            f_eval = f"x{m['op']}{m['cmp']}"  # e.g. x > 10

            # old files have these stored differently
            if "properties" in grp.keys():
                property_group = grp["properties"]
            else:
                property_group = grp

            if m["name"] in property_group.keys():
                # logger.info(f"Property {m['name']} found in {property_group}.")
                data = property_group[m["name"]][:]
                filtered_idx = [i for i, x in enumerate(data) if eval(f_eval)]
            else:
                raise ValueError(f"Cannot filter objects by {f_expr}")

        else:
            filtered_idx = range(txyz.shape[0])  # default filtering uses all

        # sanity check that coordinates matches labels
        assert txyz.shape[0] == labels.shape[0]
        logger.info(
            f"Loading objects/{self.object_type} {txyz.shape} "
            f"({len(filtered_idx)} filtered: {f_expr})"
        )

        txyz_filtered = txyz[filtered_idx, :]
        labels_filtered = labels[filtered_idx, :]

        objects_dict = {
            "t": txyz_filtered[:, 0],
            "x": txyz_filtered[:, 1],
            "y": txyz_filtered[:, 2],
            "z": txyz_filtered[:, 3],
            "label": labels_filtered[:, 0],
            "ID": np.asarray(filtered_idx),
        }

        # add the filtered properties
        for key, props in properties.items():
            objects_dict.update({key: props[filtered_idx]})

        return objects_from_dict(objects_dict)

    def write_objects(self, data):
        """Write objects to HDF file.

        Parameters
        ----------
        data : list or BayesianTracker instance
            Either a list of PyTrackObject to be written, or an instance of
            BayesianTracker with a .objects property.
        """
        # TODO(arl): make sure that the objects are ordered in time

        if isinstance(data, list):
            objects = data
        elif hasattr(data, "objects"):
            objects = data.objects
        else:
            raise TypeError("Object type not recognized.")

        # make sure that the data to be written are all of type PyTrackObject
        if not all([isinstance(o, btypes.PyTrackObject) for o in objects]):
            raise TypeError("Object type not recognized.")

        if "objects" not in self._hdf:
            self._hdf.create_group("objects")
        grp = self._hdf["objects"].create_group(self.object_type)
        props = {k: [] for k in objects[0].properties.keys()}

        n_objects = len(objects)
        n_frames = np.max([o.t for o in objects]) + 1

        txyz = np.zeros((n_objects, 5), dtype=np.float32)
        labels = np.zeros((n_objects, 1), dtype=np.uint8)
        fmap = np.zeros((n_frames, 2), dtype=np.uint32)

        # convert the btrack objects into a numpy array
        for i, obj in enumerate(objects):
            txyz[i, :] = [obj.t, obj.x, obj.y, obj.z, 0]
            labels[i, :] = obj.label
            t = int(obj.t)
            fmap[t, 1] = np.max([fmap[t, 1], i])

            # add in any properties
            for key in props.keys():
                props[key].append(obj.properties[key])

        fmap[1:, 0] = fmap[:-1, 1]

        logger.info(f"Writing objects/{self.object_type}")
        grp.create_dataset("coords", data=txyz, dtype="float32")
        grp.create_dataset("map", data=fmap, dtype="uint32")

        logger.info(f"Writing labels/{self.object_type}")
        grp.create_dataset("labels", data=labels, dtype="float32")

        # finally, write any properties
        self.write_properties(props)

    @h5check_property_exists("objects")
    def write_properties(self, data: dict, allow_overwrite: bool = False):
        """Write object properties to HDF file.

        Parameters
        ----------
        data : dict {key: (N, D)}
            A dictionary of key-value pairs of properties to be written. The
            values should be an array equal in length to the number of objects
            and with D dimensions.
        allow_overwrite : bool
            Allow to delete the existing property keys from the HDF5 file and
            overwrite with new values from the data dict. Defaults to False.
        """

        if not isinstance(data, dict):
            raise TypeError("Properties must be a dictionary.")

        grp = self._hdf[f"objects/{self.object_type}"]

        if "properties" not in grp.keys():
            props_grp = grp.create_group("properties")
        else:
            props_grp = self._hdf[f"objects/{self.object_type}"]["properties"]

        n_objects = len(self.objects)

        for key, values in data.items():
            # Manage the property data:
            if not values:
                logger.warning(f"Property '{key}' is empty.")
                continue
            values = np.array(values)
            assert values.shape[0] == n_objects

            # Check if the property is already in the props_grp:
            if key in props_grp:
                if allow_overwrite is False:
                    logger.info(
                        f"Property '{key}' already written in the file"
                    )
                    raise KeyError(
                        f"Property '{key}' already in file -> switch on "
                        "'overwrite' param to replace existing property "
                    )
                else:
                    del self._hdf[f"objects/{self.object_type}/properties"][
                        key
                    ]
                    logger.info(
                        f"Property '{key}' erased to be overwritten..."
                    )

            # Now that you handled overwriting, write the values:
            logger.info(
                f"Writing properties/{self.object_type}/{key} {values.shape}"
            )
            props_grp.create_dataset(key, data=data[key], dtype="float32")

    @property
    @h5check_property_exists("tracks")
    def tracks(self):
        """Return the tracks in the file."""

        logger.info(f"Loading tracks/{self.object_type}")
        track_map = self._hdf["tracks"][self.object_type]["map"][:]
        track_refs = self._hdf["tracks"][self.object_type]["tracks"][:]
        lbep = self._hdf["tracks"][self.object_type]["LBEPR"][:]
        fates = self._hdf["tracks"][self.object_type]["fates"][:]

        # if there are dummies, make new dummy objects
        if "dummies" in self._hdf["tracks"][self.object_type]:
            dummies = self._hdf["tracks"][self.object_type]["dummies"][:]
            dummy_obj = objects_from_array(dummies[:, :4])
            for d in dummy_obj:
                d.ID = -(d.ID + 1)  # restore the -ve ID
                d.dummy = True  # set the dummy flag to true

        # TODO(arl): this needs to be stored in the HDF folder
        if (
            "f_expr" in self._hdf["tracks"][self.object_type].attrs
            and self._f_expr is None
        ):
            f_expr = self._hdf["tracks"][self.object_type].attrs["f_expr"]
        elif self._f_expr is not None:
            f_expr = self._f_expr
        else:
            f_expr = None

        obj = self.filtered_objects(f_expr=f_expr)

        def _get_txyz(_ref):
            if _ref >= 0:
                return obj[_ref]
            return dummy_obj[abs(_ref) - 1]  # references are -ve for dummies

        tracks = []
        for i in range(track_map.shape[0]):
            idx = slice(*track_map[i, :].tolist())
            refs = track_refs[idx]
            track = btypes.Tracklet(lbep[i, 0], list(map(_get_txyz, refs)))
            track.parent = lbep[i, 3]  # set the parent and root of tree
            track.root = lbep[i, 4]
            if lbep.shape[1] > 5:
                track.generation = lbep[i, 5]
            track.fate = constants.Fates(fates[i])  # restore the track fate
            tracks.append(track)

        # once we have all of the tracks, populate the children
        to_update = {}
        for track in tracks:
            if not track.is_root:
                parents = filter(lambda t: t.ID == track.parent, tracks)
                for parent in parents:
                    if parent not in to_update:
                        to_update[parent] = []
                    to_update[parent].append(track.ID)

        # sanity check, can be removed at a later date
        assert all([len(children) <= 2 for children in to_update.values()])

        # add the children to the parent
        for track, children in to_update.items():
            track.children = children

        return tracks

    @h5check_property_exists("objects")
    def write_tracks(self, tracker, f_expr=None):
        """Write tracks to HDF file.

        Parameters
        ----------
        tracks : BayesianTracker
            An instance of BayesianTracker.
        f_expr : str
            An expression which represents how the objects have been filtered
            prior to tracking, e.g. `area>100.0`
        """
        if not tracker.tracks:
            logger.error(f"No tracks found when exporting to: {self.filename}")
            return

        tracks = tracker.refs
        dummies = tracker.dummies
        lbep_table = np.stack(tracker.lbep, axis=0).astype(np.int32)

        # sanity check
        assert lbep_table.shape[0] == len(tracks)

        logger.info(f"Writing tracks/{self.object_type}")
        hdf_tracks = np.concatenate(tracks, axis=0)

        hdf_frame_map = np.zeros((len(tracks), 2), dtype=np.int32)
        for i, track in enumerate(tracks):
            if i > 0:
                offset = hdf_frame_map[i - 1, 1]
            else:
                offset = 0
            hdf_frame_map[i, :] = np.array([0, len(track)]) + offset

        if "tracks" not in self._hdf:
            self._hdf.create_group("tracks")

        if self.object_type in self._hdf["tracks"]:
            logger.warning(f"Removing tracks/{self.object_type}.")
            del self._hdf["tracks"][self.object_type]

        grp = self._hdf["tracks"].create_group(self.object_type)
        grp.create_dataset("tracks", data=hdf_tracks, dtype="int32")
        grp.create_dataset("map", data=hdf_frame_map, dtype="uint32")

        # if we have used the f_expr we can save it as an attribute here
        if f_expr is not None and isinstance(f_expr, str):
            grp.attrs["f_expr"] = f_expr

        # also save the version number as an attribute
        grp.attrs["version"] = constants.get_version()

        # write out dummies
        if dummies:
            logger.info(f"Writing dummies/{self.object_type}")
            o = self.object_types.index(self.object_type) + 1
            txyz = np.stack([[d.t, d.x, d.y, d.z, o] for d in dummies], axis=0)
            grp.create_dataset("dummies", data=txyz, dtype="float32")

        # write out the LBEP table
        logger.info(f"Writing LBEP/{self.object_type}")
        grp.create_dataset("LBEPR", data=lbep_table, dtype="int32")

        # write out cell fates
        logger.info(f"Writing fates/{self.object_type}")
        fate_table = np.stack([t.fate.value for t in tracker.tracks], axis=0)
        grp.create_dataset("fates", data=fate_table, dtype="int32")

    @property
    @h5check_property_exists("tracks")
    def lbep(self):
        """Return the LBEP data."""
        logger.info(f"Loading LBEP/{self.object_type}")
        return self._hdf["tracks"][self.obj_type]["LBEPR"][:]


if __name__ == "__main__":
    pass<|MERGE_RESOLUTION|>--- conflicted
+++ resolved
@@ -38,18 +38,10 @@
 logger = logging.getLogger("worker_process")
 
 
-<<<<<<< HEAD
-=======
 # Choose a subset of classes/functions to document in public facing API
 __all__ = ["import_CSV"]
 
 
-class _PyTrackObjectFactory:
-    def __init__(self):
-        raise DeprecationWarning("_PyTrackObjectFactory has been deprecated.")
-
-
->>>>>>> b8475ff6
 def localizations_to_objects(localizations):
     """Take a numpy array or pandas dataframe and convert to PyTrackObjects.
 
