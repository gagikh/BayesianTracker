--- conflicted
+++ resolved
@@ -129,14 +129,10 @@
 
 
 def tracks_to_napari(
-<<<<<<< HEAD
     tracks: list[btypes.Tracklet],
     *,
-    ndim: Optional[int] = None,
+    ndim: int | None = None,
     replace_nan: bool = True,
-=======
-    tracks: list[btypes.Tracklet], ndim: int = 3, *, replace_nan: bool = True
->>>>>>> 20d504e6
 ):
     """Convert a list of Tracklets to napari format input.
 
